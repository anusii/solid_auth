<<<<<<< HEAD
// Copyright (c) 2017, Rik Bellens.
// All rights reserved.

// Redistribution and use in source and binary forms, with or without
// modification, are permitted provided that the following conditions are met:
//     * Redistributions of source code must retain the above copyright
//       notice, this list of conditions and the following disclaimer.
//     * Redistributions in binary form must reproduce the above copyright
//       notice, this list of conditions and the following disclaimer in the
//       documentation and/or other materials provided with the distribution.
//     * Neither the name of the <organization> nor the
//       names of its contributors may be used to endorse or promote products
//       derived from this software without specific prior written permission.

// THIS SOFTWARE IS PROVIDED BY THE COPYRIGHT HOLDERS AND CONTRIBUTORS "AS IS" AND
// ANY EXPRESS OR IMPLIED WARRANTIES, INCLUDING, BUT NOT LIMITED TO, THE IMPLIED
// WARRANTIES OF MERCHANTABILITY AND FITNESS FOR A PARTICULAR PURPOSE ARE
// DISCLAIMED. IN NO EVENT SHALL <COPYRIGHT HOLDER> BE LIABLE FOR ANY
// DIRECT, INDIRECT, INCIDENTAL, SPECIAL, EXEMPLARY, OR CONSEQUENTIAL DAMAGES
// (INCLUDING, BUT NOT LIMITED TO, PROCUREMENT OF SUBSTITUTE GOODS OR SERVICES;
// LOSS OF USE, DATA, OR PROFITS; OR BUSINESS INTERRUPTION) HOWEVER CAUSED AND
// ON ANY THEORY OF LIABILITY, WHETHER IN CONTRACT, STRICT LIABILITY, OR TORT
// (INCLUDING NEGLIGENCE OR OTHERWISE) ARISING IN ANY WAY OUT OF THE USE OF THIS
// SOFTWARE, EVEN IF ADVISED OF THE POSSIBILITY OF SUCH DAMAGE.

=======
import 'dart:async';
>>>>>>> 5e05873c
import 'dart:js_interop';

import 'package:web/web.dart' hide Credential, Client;

import 'openid_client.dart';

export 'openid_client.dart';

/// A wrapper around [Flow] that handles the browser-specific parts of
/// authentication.
///
/// The constructor takes a [Client] and a list of scopes. It then
/// creates a [Flow] and uses it to generate an authentication URI.
///
/// The [authorize] method redirects the browser to the authentication URI.
///
/// The [logout] method redirects the browser to the logout URI.
///
/// The [credential] property returns a [Future] that completes with a
/// [Credential] after the user has signed in and the browser is redirected to
/// the app. Otherwise, it completes with `null`.
///
/// The state is not persisted in the browser, so the user will have to sign in
/// again after a page refresh. If you want to persist the state, you'll have to
/// store and restore the credential yourself. You can listen to the
/// [Credential.onTokenChanged] event to be notified when the credential changes.
class Authenticator {
  /// The [Flow] used for authentication.
  ///
  /// This will be a flow of type [FlowType.implicit].
  final Flow flow;

  /// A [Future] that completes with a [Credential] after the user has signed in
  /// and the browser is redirected to the app. Otherwise, it completes with
  /// `null`.
  final Future<Credential?> credential;

  Authenticator._(this.flow) : credential = _credentialFromUri(flow);

  // Authenticator(Client client,
  //     {Iterable<String> scopes = const [], String? device, String? prompt})
  //     : this._(Flow.implicit(client,
  //           device: device,
  //           state: window.localStorage.getItem('openid_client:state'),
  //           prompt: prompt)
  //         ..scopes.addAll(scopes)
  //         ..redirectUri = Uri.parse(window.location.href).removeFragment());

  // With PKCE flow
  Authenticator(
    Client client, {
    Iterable<String> scopes = const [],
    popToken = '',
  }) : this._(
          Flow.authorizationCodeWithPKCE(
            client,
            state: window.localStorage.getItem('openid_client:state'),
          )
            ..scopes.addAll(scopes)
            ..redirectUri = Uri.parse(
              window.location.href.contains('#/')
                  ? window.location.href.replaceAll('#/', 'callback.html')
                  : '${window.location.href}callback.html',
            ).removeFragment()
            ..dPoPToken = popToken,
        );

  /// Redirects the browser to the authentication URI.
  void authorize() {
    _forgetCredentials();
    window.localStorage.setItem('openid_client:state', flow.state);
    window.location.href = flow.authenticationUri.toString();
  }

  /// Redirects the browser to the logout URI.
  void logout() async {
    _forgetCredentials();
    var c = await credential;
    if (c == null) return;
    var uri = c.generateLogoutUrl(
      redirectUri: Uri.parse(window.location.href).removeFragment(),
    );
    if (uri != null) {
      window.location.href = uri.toString();
    }
  }

  void _forgetCredentials() {
    window.localStorage.removeItem('openid_client:state');
    window.localStorage.removeItem('openid_client:auth');
  }

  static Future<Credential?> _credentialFromUri(Flow flow) async {
    var uri = Uri.parse(window.location.href);
    var iframe = uri.queryParameters['iframe'] != null;
    uri = Uri(query: uri.fragment);
    var q = uri.queryParameters;
    if (q.containsKey('access_token') ||
        q.containsKey('code') ||
        q.containsKey('id_token')) {
      window.history.replaceState(
        ''.toJS,
        '',
        Uri.parse(window.location.href).removeFragment().toString(),
      );
      window.localStorage.removeItem('openid_client:state');

      var c = await flow.callback(q.cast());
      if (iframe) window.parent!.postMessage(c.response?.toJSBox, '*'.toJS);
      return c;
    }
    return null;
  }

  /// Tries to refresh the access token silently in a hidden iframe.
  ///
  /// The implicit flow does not support refresh tokens. This method uses a
  /// hidden iframe to try to get a new access token without the user having to
  /// sign in again. It returns a [Future] that completes with a [Credential]
  /// when the iframe receives a response from the authorization server. The
  /// future will timeout after [timeout] if the iframe does not receive a
  /// response.
  Future<Credential> trySilentRefresh({
    Duration timeout = const Duration(seconds: 20),
  }) async {
    var iframe = HTMLIFrameElement();
    var url = flow.authenticationUri;
    window.localStorage.setItem('openid_client:state', flow.state);
    iframe.src = url.replace(
      queryParameters: {
        ...url.queryParameters,
        'prompt': 'none',
        'redirect_uri': flow.redirectUri.replace(
          queryParameters: {
            ...flow.redirectUri.queryParameters,
            'iframe': 'true',
          },
        ).toString(),
      },
    ).toString();
    iframe.style.display = 'none';
    document.body!.append(iframe);
    var event = await window.onMessage.first.timeout(timeout).whenComplete(() {
      iframe.remove();
    });

    var data = event.data?.dartify();
    if (data is Map) {
      var current = await credential;
      if (current == null) {
        return flow.client.createCredential(
          accessToken: data['access_token'],
          expiresAt: data['expires_at'] == null
              ? null
              : DateTime.fromMillisecondsSinceEpoch(
                  int.parse(data['expires_at'].toString()) * 1000,
                ),
          refreshToken: data['refresh_token'],
          expiresIn: data['expires_in'] == null
              ? null
              : Duration(seconds: int.parse(data['expires_in'].toString())),
          tokenType: data['token_type'],
          idToken: data['id_token'],
        );
      } else {
        return current..updateToken(data.cast());
      }
    } else {
      throw Exception('$data');
    }
  }
}<|MERGE_RESOLUTION|>--- conflicted
+++ resolved
@@ -1,4 +1,3 @@
-<<<<<<< HEAD
 // Copyright (c) 2017, Rik Bellens.
 // All rights reserved.
 
@@ -24,9 +23,7 @@
 // (INCLUDING NEGLIGENCE OR OTHERWISE) ARISING IN ANY WAY OUT OF THE USE OF THIS
 // SOFTWARE, EVEN IF ADVISED OF THE POSSIBILITY OF SUCH DAMAGE.
 
-=======
 import 'dart:async';
->>>>>>> 5e05873c
 import 'dart:js_interop';
 
 import 'package:web/web.dart' hide Credential, Client;
