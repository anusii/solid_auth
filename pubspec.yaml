name: solid_auth
<<<<<<< HEAD
description: Authentication library to connect to a Solid server from solidproject.org
version: 0.1.29
=======
description: Auth lib to connect to a Solid server (solidproject.org).
version: 0.1.28
>>>>>>> 8cc83e4e
homepage: https://github.com/anusii/solid_auth

environment:
  sdk: ">=3.2.3 <4.0.0"
  flutter: ">=1.17.0"

dependencies:
  flutter:
    sdk: flutter

  clock: ^1.1.2
  collection: ^1.19.1
  convert: ^3.1.2
  crypto: ^3.0.6
  dart_jsonwebtoken: ^3.2.0
  fast_rsa: ^3.8.1
  http: ^1.3.0
  jose: ^0.3.4
  logging: ^1.3.0
  # openid_client: ^0.4.9+1
  openid_client:
    # path: ../openid_client
    git:
      url: https://github.com/anusii/openid_client
      ref: av/custom_edits_for_solid_auth
  openidconnect_web: ^1.0.26
  url_launcher: ^6.3.1
  uuid: ^4.5.1
  web: ^1.1.1

dev_dependencies:
  flutter_lints: ^5.0.0
  flutter_test:
  jwt_decoder: ^2.0.1
  

platforms:
  android:
  ios:
  linux:
  macos:
  web:
  windows:

flutter:
  assets:
    - packages/fast_rsa/web/assets/worker.js
    - packages/fast_rsa/web/assets/wasm_exec.js
    - packages/fast_rsa/web/assets/rsa.wasm<|MERGE_RESOLUTION|>--- conflicted
+++ resolved
@@ -1,11 +1,6 @@
 name: solid_auth
-<<<<<<< HEAD
-description: Authentication library to connect to a Solid server from solidproject.org
-version: 0.1.29
-=======
 description: Auth lib to connect to a Solid server (solidproject.org).
 version: 0.1.28
->>>>>>> 8cc83e4e
 homepage: https://github.com/anusii/solid_auth
 
 environment:
